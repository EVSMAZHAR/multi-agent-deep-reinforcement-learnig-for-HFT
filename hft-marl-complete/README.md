--- conflicted
+++ resolved
@@ -39,7 +39,6 @@
 ```
 hft-marl-complete/
 ├── src/
-<<<<<<< HEAD
 │   ├── sim/                        # Market simulation
 │   │   ├── run_abides.py          # ABIDES-like simulator
 │   │   └── run_jaxlob.py          # JAX-LOB-like simulator
@@ -53,30 +52,19 @@
 │   │   └── policies/
 │   │       ├── enhanced_maddpg.py # Enhanced MADDPG implementation
 │   │       └── enhanced_mappo.py  # Enhanced MAPPO implementation
-=======
-│   ├── data/                       # Data collection modules
-│   │   ├── ingest.py               # Raw data ingestion
-│   │   └── make_dataset.py         # Dataset creation
-│   ├── features/                   # Feature engineering
-│   │   └── build_features.py       # Feature computation
-│   ├── marl/
-│   │   ├── env_enhanced.py         # Enhanced CTDE environment
-│   │   └── policies/
-│   │       ├── enhanced_maddpg.py  # Enhanced MADDPG implementation
-│   │       └── enhanced_mappo.py   # Enhanced MAPPO implementation
->>>>>>> 921475a9
 │   ├── baselines/
 │   │   └── comprehensive_baselines.py  # Baseline strategies
 │   ├── evaluation/
 │   │   └── comprehensive_evaluation.py # Evaluation framework
 │   └── training/
-<<<<<<< HEAD
 │       └── enhanced_training.py   # Training pipeline
 ├── configs/
 │   ├── data_pipeline.yaml         # Data pipeline configuration
 │   ├── features.yaml              # Feature engineering configuration
 │   ├── training_config.yaml       # Training configuration
 │   └── environment_config.yaml    # Environment configuration
+├── scripts/
+│   └── prepare_data.sh             # Data pipeline script
 ├── data/                          # Data directory
 │   ├── sim/                       # Raw simulator output
 │   ├── interim/                   # Intermediate data
@@ -84,33 +72,13 @@
 ├── models/                        # Trained models
 ├── results/                       # Experiment results
 ├── logs/                         # Training logs
-├── main.py                       # Main entry point
-├── requirements.txt              # Dependencies
-└── README.md                     # This file
-=======
-│       └── enhanced_training.py    # Training pipeline
-├── configs/
-│   ├── data.yaml                   # Data collection config
-│   ├── features.yaml               # Feature engineering config
-│   ├── training_config.yaml        # Training configuration
-│   └── environment_config.yaml     # Environment configuration
-├── scripts/
-│   └── prepare_data.sh             # Data pipeline script
-├── data/                           # Data directory
-│   ├── sim/                        # Raw simulator data
-│   ├── interim/                    # Processed snapshots
-│   └── features/                   # Engineered features
-├── models/                         # Trained models
-├── results/                        # Experiment results
-├── logs/                           # Training logs
-├── tests/                          # Test suite
-│   └── test_data_pipeline.py       # Data pipeline tests
-├── main.py                         # Main entry point
-├── requirements.txt                # Dependencies
-├── DATA_PIPELINE.md                # Data pipeline docs
-├── INTEGRATION_SUMMARY.md          # Integration details
-└── README.md                       # This file
->>>>>>> 921475a9
+├── tests/                         # Test suite
+│   └── test_data_pipeline.py      # Data pipeline tests
+├── main.py                        # Main entry point
+├── requirements.txt               # Dependencies
+├── DATA_PIPELINE.md               # Data pipeline docs
+├── INTEGRATION_SUMMARY.md         # Integration details
+└── README.md                      # This file
 ```
 
 ## 🛠️ Installation
@@ -139,7 +107,6 @@
 
 ## 🚀 Quick Start
 
-<<<<<<< HEAD
 ### 1. Prepare Training Data
 
 **First, generate and prepare the training data**:
@@ -159,23 +126,19 @@
 - `data/features/features.parquet` - Engineered features
 - `data/features/scaler.json` - Feature scaling parameters
 - `data/features/*_tensors.npz` - Training-ready tensors (format: [N, T, F])
-=======
-### 1. Prepare Data (Optional)
-
-The training pipeline automatically prepares data, but you can do it manually:
-
+
+**Alternative manual approach**:
 ```bash
 # Automatic pipeline execution (recommended)
 ./scripts/prepare_data.sh
 
 # Or run individual steps
-python src/data/ingest.py --config configs/data.yaml
+python src/data/ingest.py --config configs/data_pipeline.yaml
 python src/features/build_features.py --config configs/features.yaml
-python src/data/make_dataset.py --config configs/data.yaml
+python src/data/make_dataset.py --config configs/data_pipeline.yaml
 ```
 
 **Note**: If no raw data exists, synthetic market data will be generated automatically.
->>>>>>> 921475a9
 
 ### 2. Train a Model
 
